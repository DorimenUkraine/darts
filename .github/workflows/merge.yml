name: darts PR merge workflow

on:
  push:
    branches:
      - develop
  pull_request:
    branches:
      - develop

jobs:
  tests:
    runs-on: ${{ matrix.os }}
    strategy:
      matrix:
        os: [macos-latest, ubuntu-latest]
        python-version: [3.6, 3.7, 3.8]

    steps:
      - name: "1. Clone repository"
        uses: actions/checkout@v2

      - name: "2. Set up Python ${{ matrix.python-version }}"
        uses: actions/setup-python@v1
        with:
          python-version: ${{ matrix.python-version }}

      - name: "3. Setup pip"
        run: |
          ./gradlew setupPip

      - name: "4. Attach cache for pip"
        uses: actions/cache@v1
        id: cache
        with:
          path: ~/.cache/pip
<<<<<<< HEAD
          key: notexisting-tests-${{ runner.os }}-pip-${{ hashFiles('requirements/main.txt', 'requirements/dev.txt') }}
          restore-keys: |
            notexisting-tests-${{ runner.os }}-pip-
=======
          key: tests-${{ runner.os }}-${{ matrix.python-version }}-pip-${{ hashFiles('requirements/main.txt', 'requirements/dev.txt') }}
>>>>>>> f6a31e9a

      - name: "5. Tests"
        run: |
          ./gradlew test

  check-examples:
    runs-on: ubuntu-latest
    strategy:
      matrix:
        example-name: [FFT-examples.ipynb, TCN-examples.ipynb, RNN-examples.ipynb, darts-intro.ipynb]
    steps:
      - name: "1. Clone repository"
        uses: actions/checkout@v2

      - name: "2. Set up Python 3.7"
        uses: actions/setup-python@v1
        with:
          python-version: 3.7

      - name: "3. Run examples ${{matrix.example-name}}"
        run: |
          ./gradlew checkExample -PexampleName=${{matrix.example-name}}

  docs:
    runs-on: ubuntu-latest

    steps:
      - name: "1. Clone repository"
        uses: actions/checkout@v2

      - name: "2. Set up Python 3.6"
        uses: actions/setup-python@v1
        with:
          python-version: 3.6

      - name: "3. Install pandoc"
        run: |
          sudo apt-get install -y pandoc

      - name: "4. Setup pip"
        run: |
          ./gradlew setupPip

      - name: "5. Attach cache for pip"
        uses: actions/cache@v1
        id: cache
        with:
          path: ~/.cache/pip
          key: release-${{ runner.os }}-3.6-pip-${{ hashFiles('requirements/main.txt', 'requirements/release.txt') }}

      - name: "6. Build docs"
        run: |
          ./gradlew buildDocs<|MERGE_RESOLUTION|>--- conflicted
+++ resolved
@@ -34,13 +34,7 @@
         id: cache
         with:
           path: ~/.cache/pip
-<<<<<<< HEAD
-          key: notexisting-tests-${{ runner.os }}-pip-${{ hashFiles('requirements/main.txt', 'requirements/dev.txt') }}
-          restore-keys: |
-            notexisting-tests-${{ runner.os }}-pip-
-=======
           key: tests-${{ runner.os }}-${{ matrix.python-version }}-pip-${{ hashFiles('requirements/main.txt', 'requirements/dev.txt') }}
->>>>>>> f6a31e9a
 
       - name: "5. Tests"
         run: |
